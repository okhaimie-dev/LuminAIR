--- conflicted
+++ resolved
@@ -1,13 +1,6 @@
 use serde::{Deserialize, Serialize};
 
-<<<<<<< HEAD
-use crate::components::{add::table::AddTable, mul::table::MulTable, sum_reduce::table::SumReduceTable, ClaimType, TraceEval, TraceError};
-=======
-use crate::components::{
-    add::table::AddTable, mul::table::MulTable, recip::table::RecipTable, ClaimType, TraceError,
-    TraceEval,
-};
->>>>>>> 88df7d0e
+use crate::components::{add::table::AddTable, mul::table::MulTable, sum_reduce::table::SumReduceTable, recip::table::RecipTable, ClaimType, TraceEval, TraceError};
 
 /// Represents an operator's trace table along with its claim before conversion
 /// to a serialized trace format. Used to defer trace evaluation until proving.
@@ -16,7 +9,6 @@
     /// Addition operator trace table.
     Add { table: AddTable },
     /// Multiplication operator trace table.
-<<<<<<< HEAD
     Mul {
         table: MulTable,
     },
@@ -24,11 +16,8 @@
     SumReduce {
         table: SumReduceTable,
     },
-=======
-    Mul { table: MulTable },
     /// Recip operator trace table.
     Recip { table: RecipTable },
->>>>>>> 88df7d0e
 }
 
 impl TableTrace {
@@ -68,21 +57,17 @@
             TableTrace::Mul { table } => {
                 let (trace, claim) = table.trace_evaluation()?;
                 Ok((trace, ClaimType::Mul(claim)))
-<<<<<<< HEAD
             },
 
             TableTrace::SumReduce { table } => {
                 let (trace, claim) = table.trace_evaluation()?;
                 Ok((trace, ClaimType::SumReduce(claim)))
             },
-=======
-            }
 
             TableTrace::Recip { table } => {
                 let (trace, claim) = table.trace_evaluation()?;
                 Ok((trace, ClaimType::Recip(claim)))
             }
->>>>>>> 88df7d0e
         }
     }
 }
@@ -118,11 +103,8 @@
 pub struct OpCounter {
     pub add: Option<usize>,
     pub mul: Option<usize>,
-<<<<<<< HEAD
     pub sum_reduce: Option<usize>,
-=======
     pub recip: Option<usize>,
->>>>>>> 88df7d0e
 }
 
 /// Indicates if a node input is an initializer (i.e., from initial input).
